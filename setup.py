--- conflicted
+++ resolved
@@ -23,11 +23,8 @@
 except ImportError:
     from urllib2 import urlopen, URLError
 
-<<<<<<< HEAD
+
 KTOOLS_VERSION = '3.0.2'
-=======
-KTOOLS_VERSION = '3.0.1'
->>>>>>> 658d1c23
 
 SCRIPT_DIR = os.path.abspath(os.path.dirname(__file__))
 
