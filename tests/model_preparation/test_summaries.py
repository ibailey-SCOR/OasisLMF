import json
import os
import random

from tempfile import TemporaryDirectory
from unittest import TestCase

import pandas as pd

from hypothesis import (
    given,
    HealthCheck,
    settings,
)
from hypothesis.strategies import (
    just,
    integers,
)

from oasislmf.manager import OasisManager as om
from oasislmf.model_preparation.summaries import write_exposure_summary
from oasislmf.model_preparation.gul_inputs import get_gul_input_items
from oasislmf.utils.coverages import SUPPORTED_COVERAGE_TYPES
<<<<<<< HEAD
from oasislmf.utils.status import OASIS_KEYS_STATUS
from oasislmf.utils.profiles import get_oed_hierarchy
from oasislmf.utils.peril import PERILS, PERIL_GROUPS
=======
from oasislmf.utils.peril import PERILS
from oasislmf.utils.profiles import get_oed_hierarchy
from oasislmf.utils.status import OASIS_KEYS_STATUS
>>>>>>> 2c7ecf22

from tests.data import (
    keys,
    source_exposure,
    write_source_files,
    write_keys_files,
)

MODEL_PERIL_LS = [
    'extra tropical cyclone',
    'earthquake',
    'flash flood'
]
COVERAGE_TYPE_IDS = {v['id']: k for k, v in SUPPORTED_COVERAGE_TYPES.items()}
LOC_PERIL_LS = [
    'tropical cyclone',
    'extra tropical cyclone',
    'noncat'
]
LOC_PERIL_IDS = [PERILS[peril]['id'] for peril in LOC_PERIL_LS]
LOC_PERIL_LS = LOC_PERIL_LS + ['river flood', 'flash flood']
LOC_PERIL_IDS.append(PERIL_GROUPS['flood w/o storm surge']['id'])
MAX_NLOCATIONS = 6
MAX_NKEYS = len(MODEL_PERIL_LS) * len(COVERAGE_TYPE_IDS) * MAX_NLOCATIONS


class TestSummaries(TestCase):

    @settings(deadline=None, suppress_health_check=[HealthCheck.too_slow], max_examples=1)
    @given(
        exposure=source_exposure(
            from_account_ids=just('1'),
            from_portfolio_ids=just('1'),
            from_location_perils=just(';'.join(LOC_PERIL_IDS)),
            from_location_perils_covered=just(';'.join(LOC_PERIL_IDS)),
            from_country_codes=just('US'),
            from_area_codes=just('CA'),
            from_building_tivs=integers(1000, 1000000),
            from_building_deductibles=just(0),
            from_building_min_deductibles=just(0),
            from_building_max_deductibles=just(0),
            from_building_limits=just(0),
            from_other_tivs=integers(100, 100000),
            from_other_deductibles=just(0),
            from_other_min_deductibles=just(0),
            from_other_max_deductibles=just(0),
            from_other_limits=just(0),
            from_contents_tivs=integers(50, 50000),
            from_contents_deductibles=just(0),
            from_contents_min_deductibles=just(0),
            from_contents_max_deductibles=just(0),
            from_contents_limits=just(0),
            from_bi_tivs=integers(20, 20000),
            from_bi_deductibles=just(0),
            from_bi_min_deductibles=just(0),
            from_bi_max_deductibles=just(0),
            from_bi_limits=just(0),
            from_sitepd_deductibles=just(0),
            from_sitepd_min_deductibles=just(0),
            from_sitepd_max_deductibles=just(0),
            from_sitepd_limits=just(0),
            from_siteall_deductibles=just(0),
            from_siteall_min_deductibles=just(0),
            from_siteall_max_deductibles=just(0),
            from_siteall_limits=just(0),
            size=MAX_NLOCATIONS
        ),
        keys=keys(
            from_statuses=just(OASIS_KEYS_STATUS['success']['id']),
            size=MAX_NKEYS
        )
    )
    def test_write_exposure_summary(self, exposure, keys):
        """
        Test write_exposure_summary method. Create keys and keys errors files
        with random perils and coverage types. At least one key given success
        status. Remaining keys given either fail or nomatch statuses.

        Arithmentic within output file tested.
        """

        # Use current system time to set random seed
        random.seed(None)

        # Create keys and keys errors files with random perils and coverage
        # types. At least one key given success status.
        model_perils = random.sample(
            MODEL_PERIL_LS,
            random.randint(1, len(MODEL_PERIL_LS))
        )
        model_peril_ids = [PERILS[peril]['id'] for peril in model_perils]
        model_coverage_types = random.sample(
            COVERAGE_TYPE_IDS.keys(),
            random.randint(1, len(COVERAGE_TYPE_IDS))
        )
        nlocations = {}
        nlocations[OASIS_KEYS_STATUS['success']['id']] = random.randint(1, MAX_NLOCATIONS)
        # Remaining keys given either fail or nomatch statuses
<<<<<<< HEAD
        if nlocations[OASIS_KEYS_STATUS['success']['id']] != MAX_NLOCATIONS:
            nlocations[OASIS_KEYS_STATUS['fail']['id']] = random.randint(0, MAX_NLOCATIONS-nlocations[OASIS_KEYS_STATUS['success']['id']])
            nlocations[OASIS_KEYS_STATUS['nomatch']['id']] = MAX_NLOCATIONS - nlocations[OASIS_KEYS_STATUS['success']['id']] - nlocations[OASIS_KEYS_STATUS['fail']['id']]
        else:
            nlocations[OASIS_KEYS_STATUS['fail']['id']] = nlocations[OASIS_KEYS_STATUS['nomatch']['id']] = 0
        location_ids_range = {}
        location_ids_range[OASIS_KEYS_STATUS['success']['id']] = [
            0,
            nlocations[OASIS_KEYS_STATUS['success']['id']]
        ]
        location_ids_range[OASIS_KEYS_STATUS['fail']['id']] = [
            nlocations[OASIS_KEYS_STATUS['success']['id']],
            nlocations[OASIS_KEYS_STATUS['success']['id']] + nlocations[OASIS_KEYS_STATUS['fail']['id']]
        ]
        location_ids_range[OASIS_KEYS_STATUS['nomatch']['id']] = [
            nlocations[OASIS_KEYS_STATUS['success']['id']] + nlocations[OASIS_KEYS_STATUS['fail']['id']],
            MAX_NLOCATIONS
        ]

        keys_per_loc = len(model_peril_ids) * len(model_coverage_types)
        successes = keys[:nlocations[OASIS_KEYS_STATUS['success']['id']]*keys_per_loc]
        nonsuccesses = keys[nlocations[OASIS_KEYS_STATUS['success']['id']]*keys_per_loc:MAX_NLOCATIONS*keys_per_loc]
=======
        if success_nlocations != MAX_NLOCATIONS:
            fail_nlocations = random.randint(0, MAX_NLOCATIONS - success_nlocations)
            MAX_NLOCATIONS - success_nlocations - fail_nlocations
        else:
            fail_nlocations = 0

        keys_per_loc = len(model_peril_ids) * len(model_coverage_types)
        successes = keys[:success_nlocations * keys_per_loc]
        nonsuccesses = keys[success_nlocations * keys_per_loc:MAX_NLOCATIONS * keys_per_loc]
>>>>>>> 2c7ecf22
        for row, key in enumerate(successes):
            key['locnumber'] = row // keys_per_loc + 1
            key['peril_id'] = model_peril_ids[(row // len(model_coverage_types)) % len(model_peril_ids)]
            key['coverage_type'] = model_coverage_types[row % len(model_coverage_types)]
        if len(nonsuccesses) != 0:
            for row, key in enumerate(nonsuccesses):
<<<<<<< HEAD
                key['locnumber'] = row // keys_per_loc + 1 + nlocations[OASIS_KEYS_STATUS['success']['id']]
                key['peril_id'] = model_peril_ids[(row//len(model_coverage_types))%len(model_peril_ids)]
                key['coverage_type'] = model_coverage_types[row%len(model_coverage_types)]
                if key['locnumber'] <= (nlocations[OASIS_KEYS_STATUS['success']['id']] + nlocations[OASIS_KEYS_STATUS['fail']['id']]):
=======
                key['locnumber'] = row // keys_per_loc + 1 + success_nlocations
                key['peril_id'] = model_peril_ids[(row // len(model_coverage_types)) % len(model_peril_ids)]
                key['coverage_type'] = model_coverage_types[row % len(model_coverage_types)]
                if key['locnumber'] <= (success_nlocations + fail_nlocations):
>>>>>>> 2c7ecf22
                    key['status'] = OASIS_KEYS_STATUS['fail']['id']
                else:
                    key['status'] = OASIS_KEYS_STATUS['nomatch']['id']
        else:   # If all keys have success status
            nonsuccesses = [{}]

        with TemporaryDirectory() as d:

            # Prepare arguments for write_exposure_summary
            target_dir = os.path.join(d, 'inputs')
            os.mkdir(target_dir)

            keys_fp = os.path.join(d, 'keys.csv')
            keys_errors_fp = os.path.join(d, 'keys_errors.csv')
            write_keys_files(
                keys=successes,
                keys_file_path=keys_fp,
                keys_errors=nonsuccesses,
                keys_errors_file_path=keys_errors_fp
            )

            # If keys errors file empty then drop empty rows and preserve
            # headings
            if not any(nonsuccesses):
                nonsuccesses_df = pd.read_csv(keys_errors_fp)
                nonsuccesses_df.drop([0], axis=0).to_csv(
                    keys_errors_fp,
                    index=False,
                    encoding='utf-8'
                )

            exposure_fp = os.path.join(d, 'exposure.csv')
            write_source_files(exposure=exposure, exposure_fp=exposure_fp)

            self.manager = om()
            exposure_profile = self.manager.exposure_profile

            gul_inputs_df, exposure_df = get_gul_input_items(
                exposure_fp, keys_fp, exposure_profile
            )

            oed_hierarchy = get_oed_hierarchy(exposure_profile=exposure_profile)

            # Execute method
            write_exposure_summary(
                target_dir,
                gul_inputs_df,
                exposure_df,
                exposure_fp,
                keys_errors_fp,
                exposure_profile,
                oed_hierarchy
            )

            model_coverage_tivs = {
                v['CoverageTypeID']: k.lower() for k, v in exposure_profile.items() if v.get('FMTermType') == 'TIV' and v.get('CoverageTypeID') in model_coverage_types
            }
            model_coverage_tivs = {
                COVERAGE_TYPE_IDS[k]: model_coverage_tivs[k] for k in set(COVERAGE_TYPE_IDS.keys()) & set(model_coverage_tivs.keys())
            }

            # Get output file for testing
            output_filename = target_dir + "/exposure_summary_report.json"
            with open(output_filename) as f:
                data = json.load(f)

            # Test integrity of output file
            # Loop over all modelled perils
            for peril in model_perils:
                # Test modelled peril is in output file
                self.assertIn(peril, data.keys())

                tiv_per_peril = 0
                tiv_per_coverage = {}
                total_nlocations = 0

                # Loop over all keys statuses
                for status in OASIS_KEYS_STATUS.values():
                    status_id = status['id']
                    tiv_per_status = 0

                    # Loop over all supported coverage types
                    for coverage_type in SUPPORTED_COVERAGE_TYPES.keys():
                        coverage_tiv = data[peril][status_id]['tiv_by_coverage'][coverage_type]
                        tiv_per_status += coverage_tiv
                        if coverage_type in tiv_per_coverage.keys():
                            tiv_per_coverage[coverage_type] += coverage_tiv
                        else:
                            tiv_per_coverage[coverage_type] = coverage_tiv

                        # Test TIV by coverage values correctly summed
                        if peril in LOC_PERIL_LS and coverage_type in model_coverage_tivs.keys():
                            self.assertEqual(
                                coverage_tiv,
                                exposure_df.loc[
                                    (exposure_df['locnumber']>location_ids_range[status_id][0]) & (exposure_df['locnumber']<=location_ids_range[status_id][1]),
                                    model_coverage_tivs[coverage_type]
                                ].sum()
                            )
                        else:   # Modelled perils not in exposure dataframe
                            self.assertEqual(
                                coverage_tiv,
                                0
                            )

                    # Test sum of TIV by coverage per status
                    self.assertEqual(
                        tiv_per_status,
                        data[peril][status_id]['tiv']
                    )

                    tiv_per_peril += tiv_per_status
                    total_nlocations += data[peril][status_id]['number_of_locations']

                    # Test number of locations by peril per status
                    if peril in LOC_PERIL_LS:
                        self.assertEqual(
                            nlocations[status_id],
                            data[peril][status_id]['number_of_locations']
                        )
                    else:   # Modelled perils not in exposure dataframe
                        self.assertEqual(
                            0,
                            data[peril][status_id]['number_of_locations']
                        )
                        
                # Test sum of TIV by status per peril
                self.assertEqual(tiv_per_peril, data[peril]['all']['tiv'])

                # Loop over all supported coverage types
                for coverage_type in SUPPORTED_COVERAGE_TYPES.keys():

                    # Test sum of TIV by coverage and status per peril
                    self.assertEqual(
                        tiv_per_coverage[coverage_type],
                        data[peril]['all']['tiv_by_coverage'][coverage_type]
                    )

                # Test sum of number of locations per status
                self.assertEqual(
                    total_nlocations,
                    data[peril]['all']['number_of_locations']
                )<|MERGE_RESOLUTION|>--- conflicted
+++ resolved
@@ -21,15 +21,9 @@
 from oasislmf.model_preparation.summaries import write_exposure_summary
 from oasislmf.model_preparation.gul_inputs import get_gul_input_items
 from oasislmf.utils.coverages import SUPPORTED_COVERAGE_TYPES
-<<<<<<< HEAD
-from oasislmf.utils.status import OASIS_KEYS_STATUS
-from oasislmf.utils.profiles import get_oed_hierarchy
 from oasislmf.utils.peril import PERILS, PERIL_GROUPS
-=======
-from oasislmf.utils.peril import PERILS
 from oasislmf.utils.profiles import get_oed_hierarchy
 from oasislmf.utils.status import OASIS_KEYS_STATUS
->>>>>>> 2c7ecf22
 
 from tests.data import (
     keys,
@@ -128,9 +122,8 @@
         nlocations = {}
         nlocations[OASIS_KEYS_STATUS['success']['id']] = random.randint(1, MAX_NLOCATIONS)
         # Remaining keys given either fail or nomatch statuses
-<<<<<<< HEAD
         if nlocations[OASIS_KEYS_STATUS['success']['id']] != MAX_NLOCATIONS:
-            nlocations[OASIS_KEYS_STATUS['fail']['id']] = random.randint(0, MAX_NLOCATIONS-nlocations[OASIS_KEYS_STATUS['success']['id']])
+            nlocations[OASIS_KEYS_STATUS['fail']['id']] = random.randint(0, MAX_NLOCATIONS - nlocations[OASIS_KEYS_STATUS['success']['id']])
             nlocations[OASIS_KEYS_STATUS['nomatch']['id']] = MAX_NLOCATIONS - nlocations[OASIS_KEYS_STATUS['success']['id']] - nlocations[OASIS_KEYS_STATUS['fail']['id']]
         else:
             nlocations[OASIS_KEYS_STATUS['fail']['id']] = nlocations[OASIS_KEYS_STATUS['nomatch']['id']] = 0
@@ -149,36 +142,19 @@
         ]
 
         keys_per_loc = len(model_peril_ids) * len(model_coverage_types)
-        successes = keys[:nlocations[OASIS_KEYS_STATUS['success']['id']]*keys_per_loc]
-        nonsuccesses = keys[nlocations[OASIS_KEYS_STATUS['success']['id']]*keys_per_loc:MAX_NLOCATIONS*keys_per_loc]
-=======
-        if success_nlocations != MAX_NLOCATIONS:
-            fail_nlocations = random.randint(0, MAX_NLOCATIONS - success_nlocations)
-            MAX_NLOCATIONS - success_nlocations - fail_nlocations
-        else:
-            fail_nlocations = 0
-
-        keys_per_loc = len(model_peril_ids) * len(model_coverage_types)
-        successes = keys[:success_nlocations * keys_per_loc]
-        nonsuccesses = keys[success_nlocations * keys_per_loc:MAX_NLOCATIONS * keys_per_loc]
->>>>>>> 2c7ecf22
+        successes = keys[:nlocations[OASIS_KEYS_STATUS['success']['id']] * keys_per_loc]
+        nonsuccesses = keys[nlocations[OASIS_KEYS_STATUS['success']['id']] * keys_per_loc:MAX_NLOCATIONS * keys_per_loc]
+
         for row, key in enumerate(successes):
             key['locnumber'] = row // keys_per_loc + 1
             key['peril_id'] = model_peril_ids[(row // len(model_coverage_types)) % len(model_peril_ids)]
             key['coverage_type'] = model_coverage_types[row % len(model_coverage_types)]
         if len(nonsuccesses) != 0:
             for row, key in enumerate(nonsuccesses):
-<<<<<<< HEAD
                 key['locnumber'] = row // keys_per_loc + 1 + nlocations[OASIS_KEYS_STATUS['success']['id']]
-                key['peril_id'] = model_peril_ids[(row//len(model_coverage_types))%len(model_peril_ids)]
+                key['peril_id'] = model_peril_ids[(row // len(model_coverage_types)) % len(model_peril_ids)]
                 key['coverage_type'] = model_coverage_types[row%len(model_coverage_types)]
                 if key['locnumber'] <= (nlocations[OASIS_KEYS_STATUS['success']['id']] + nlocations[OASIS_KEYS_STATUS['fail']['id']]):
-=======
-                key['locnumber'] = row // keys_per_loc + 1 + success_nlocations
-                key['peril_id'] = model_peril_ids[(row // len(model_coverage_types)) % len(model_peril_ids)]
-                key['coverage_type'] = model_coverage_types[row % len(model_coverage_types)]
-                if key['locnumber'] <= (success_nlocations + fail_nlocations):
->>>>>>> 2c7ecf22
                     key['status'] = OASIS_KEYS_STATUS['fail']['id']
                 else:
                     key['status'] = OASIS_KEYS_STATUS['nomatch']['id']
