--- conflicted
+++ resolved
@@ -380,7 +380,7 @@
         ri_info_fp=None,
         ri_scope_fp=None,
         oasis_files_prefixes=None,
-            group_id_col="loc_id",
+        group_id_col="loc_id",
     ):
         # Prepare the target directory and copy the source files, profiles and
         # model version file into it
@@ -646,30 +646,11 @@
             for fp in [os.path.join(model_run_fp, fn) for fn in contents if re.match(r'RI_\d+$', fn) or re.match(r'input$', fn)]:
                 csv_to_bin(fp, fp, il=True, ri=True)
 
-<<<<<<< HEAD
         # Make the binaries for occurrences and return_periods
         inputs_fp = os.path.join(model_run_fp, 'input')
         csv_to_bin_model_inputs(csv_directory=inputs_fp, bin_directory=inputs_fp,
                                 file_list=get_required_model_inputs(analysis_settings),
                                 analysis_settings=analysis_settings)
-=======
-        if not il:
-            analysis_settings['il_output'] = False
-            analysis_settings['il_summaries'] = []
-
-        if not ri:
-            analysis_settings['ri_output'] = False
-            analysis_settings['ri_summaries'] = []
-
-        # guard - Check if at least one output type is selected
-        if not any([
-            analysis_settings['gul_output'] if 'gul_output' in analysis_settings else False,
-            analysis_settings['il_output'] if 'il_output' in analysis_settings else False,
-            analysis_settings['ri_output'] if 'ri_output' in analysis_settings else False,
-        ]):
-            raise OasisException(
-                'No valid output settings in: {}'.format(analysis_settings_fp))
->>>>>>> 6a754053
 
         # Check the file suffixes are removed
         prepare_run_inputs(analysis_settings, model_run_fp, ri=ri)
@@ -687,7 +668,7 @@
             model_runner_module = runner
 
         # Change to the model run folder
-        with setcwd(os.path.abspath(model_run_fp)):
+        with setcwd(model_run_fp):
 
             # Get the number of reinsurance layers
             ri_layers = 0
