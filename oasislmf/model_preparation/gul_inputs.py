--- conflicted
+++ resolved
@@ -381,38 +381,6 @@
     return coverages_fp
 
 
-@oasis_log
-<<<<<<< HEAD
-def write_gulsummaryxref_file(gul_inputs_df, gulsummaryxref_fp, chunksize=100000):
-    """
-    Writes a summary xref file.
-
-    :param gul_inputs_df: GUL inputs dataframe
-    :type gul_inputs_df: pandas.DataFrame
-
-    :param gulsummaryxref_fp: Summary xref file path
-    :type gulsummaryxref_fp: str
-
-    :return: Summary xref file path
-    :rtype: str
-    """
-    try:
-        gul_inputs_df.loc[:, ['coverage_id', 'summary_id', 'summaryset_id']].drop_duplicates().to_csv(
-            path_or_buf=gulsummaryxref_fp,
-            encoding='utf-8',
-            mode=('w' if os.path.exists(gulsummaryxref_fp) else 'a'),
-            chunksize=chunksize,
-            index=False
-        )
-    except (IOError, OSError) as e:
-        raise OasisException from e
-
-    return gulsummaryxref_fp
-
-
-@oasis_log
-=======
->>>>>>> d1994e07
 def write_gul_input_files(
     gul_inputs_df,
     target_dir,
