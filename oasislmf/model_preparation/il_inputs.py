__all__ = [
    'get_il_input_items',
    'get_layer_ids',
    'get_grouped_fm_profile_by_level_and_term_group',
    'get_grouped_fm_terms_by_level_and_term_group',
    'get_oed_hierarchy_terms',
    'write_il_input_files',
    'write_fm_policytc_file',
    'write_fm_profile_file',
    'write_fm_programme_file',
    'write_fm_xref_file'
]

import copy
import os
import sys
import warnings
warnings.simplefilter(action='ignore', category=FutureWarning)

from itertools import (
    groupby,
)

import pandas as pd
pd.options.mode.chained_assignment = None
import numpy as np

from ..utils.concurrency import (
    get_num_cpus,
    multithread,
    Task,
)
from ..utils.data import (
    factorize_ndarray,
    fast_zip_arrays,
    get_dataframe,
    merge_dataframes,
    set_dataframe_column_dtypes,
)
from ..utils.defaults import (
    get_calc_rules,
    get_default_accounts_profile,
    get_default_exposure_profile,
    get_default_fm_aggregation_profile,
    OASIS_FILES_PREFIXES,
<<<<<<< HEAD
    SOURCE_IDX,
=======
    SUPPORTED_COVERAGE_TYPES,
    SUPPORTED_FM_LEVELS,
>>>>>>> 0712c9a5
)
from ..utils.exceptions import OasisException
from ..utils.log import oasis_log
from ..utils.path import as_path
from ..utils.profiles import (
    get_fm_terms_oed_columns,
    get_grouped_fm_profile_by_level_and_term_group,
    get_grouped_fm_terms_by_level_and_term_group,
    get_oed_hierarchy_terms,
)


@oasis_log
def get_layer_ids(accounts_df, accounts_profile=get_default_accounts_profile()):
    """
    Generates a Pandas series of layer IDs given an accounts dataframe - a
    layer ID is an integer index on unique

        (portfolio num., account num., policy num.)

    combinations in an account file (or dataframe). The ``PortNumber``,
    ``AccNumber``, ``PolNumber`` columns (or the lowercase equivalents)
    must be present in the accounts dataframe

    :param accounts_df: Accounts dataframe
    :type accounts_df: pandas.DataFrame

    :return: Layer IDs as a Pandas series
    :rtype: pandas.Series
    """
    hierarchy_terms = get_oed_hierarchy_terms(accounts_profile=accounts_profile)
    portfolio_num = hierarchy_terms['portid']
    acc_num = hierarchy_terms['accid']
    policy_num = hierarchy_terms['polid']

    _accounts_df = accounts_df[[portfolio_num, acc_num, policy_num]]
    _accounts_df.columns = _accounts_df.columns.str.lower()

    portfolio_nums = _accounts_df[portfolio_num].values
    acc_nums = _accounts_df[acc_num].values
    policy_nums = _accounts_df[policy_num].values

    return np.hstack((
        factorize_ndarray(np.asarray(list(accnum_group)), col_idxs=range(3))[0]
        for _, accnum_group in groupby(fast_zip_arrays(portfolio_nums, acc_nums, policy_nums), key=lambda t: t[0])
    ))


@oasis_log
def get_il_input_items(
    exposure_df,
    gul_inputs_df,
    accounts_df=None,
    accounts_fp=None,
    exposure_profile=get_default_exposure_profile(),
    accounts_profile=get_default_accounts_profile(),
    fm_aggregation_profile=get_default_fm_aggregation_profile()
):
    """
    Generates and returns a Pandas dataframe of IL input items.

    :param exposure_df: Source exposure
    :type exposure_df: pandas.DataFrame

    :param gul_inputs_df: GUL input items
    :type gul_inputs_df: pandas.DataFrame

    :param accounts_df: Source accounts dataframe (optional)
    :param accounts_df: pandas.DataFrame

    :param accounts_fp: Source accounts file path (optional)
    :param accounts_fp: str

    :param exposure_profile: Source exposure profile (optional)
    :type exposure_profile: dict

    :param accounts_profile: Source accounts profile (optional)
    :type accounts_profile: dict

    :param fm_aggregation_profile: FM aggregation profile (optional)
    :param fm_aggregation_profile: dict

    :return: IL inputs dataframe
    :rtype: pandas.DataFrame

    :return Accounts dataframe
    :rtype: pandas.DataFrame
    """
    # Get the grouped exposure + accounts profile - this describes the
    # financial terms found in the source exposure and accounts files,
    # which are for the following FM levels: site coverage (# 1),
    # site pd (# 2), site all (# 3), cond. all (# 6), policy all (# 9),
    # policy layer (# 10).  It also describes the OED hierarchy terms
    # present in the exposure and accounts files, namely portfolio num.,
    # acc. num., loc. num., and cond. num.
    profile = get_grouped_fm_profile_by_level_and_term_group(exposure_profile, accounts_profile)

    if not profile:
        raise OasisException(
            'Unable to get a unified FM profile by level and term group. '
            'Canonical loc. and/or acc. profiles are possibly missing FM term information: '
            'FM term definitions for TIV, deductibles, limit, and/or share.'
        )

    # Get the FM aggregation profile - this describes how the IL input
    # items are to be aggregated in the various FM levels
    fmap = fm_aggregation_profile

    if not fmap:
        raise OasisException(
            'FM aggregation profile is empty - this is required to perform aggregation'
        )

    # Get the OED hierarchy terms profile - this defines the column names for loc.
    # ID, acc. ID, policy no. and portfolio no., as used in the source exposure
    # and accounts files. This is to ensure that the method never makes hard
    # coded references to the corresponding columns in the source files, as
    # that would mean that changes to these column names in the source files
    # may break the method
    hierarchy_terms = get_oed_hierarchy_terms(grouped_profile_by_level_and_term_group=profile)
    loc_num = hierarchy_terms['locid']
    acc_num = hierarchy_terms['accid']
    policy_num = hierarchy_terms['polid']
    portfolio_num = hierarchy_terms['portid']
    cond_num = hierarchy_terms['condid']

    # Get the FM terms profile (this is a simplfied view of the main grouped
    # profile, containing only information about the financial terms)
    fm_terms = get_grouped_fm_terms_by_level_and_term_group(grouped_profile_by_level_and_term_group=profile)

    # Get the list of financial terms columns for the cond. all (# 6),
    # policy all (# 9) and policy layer (# 10) FM levels - all of these columns
    # are in the accounts file, not the exposure file, so will have to be
    # sourced from the accounts dataframe
    cond_pol_acc_levels = ['cond all', 'policy all', 'policy layer']
    accounts_il_cols = get_fm_terms_oed_columns(fm_terms, levels=cond_pol_acc_levels)

    # Get the layer level (policy layer, # 10) limit column - this column's
    # data type contains large values which can only be represented in 64-bit
    # floating point format, unlike all the other financial terms columns
    layer_limit_col = fm_terms[SUPPORTED_FM_LEVELS['policy layer']['id']][1]['limit']

    # Set defaults and data types for all the financial terms columns in the
    # accounts dataframe
    defaults = {
        **{t: 0.0 for t in accounts_il_cols},
        **{cond_num: 0},
        **{portfolio_num: '1'}
    }
    dtypes = {
        **{t: 'str' for t in [acc_num, portfolio_num, policy_num]},
        **{t: ('float32' if t != layer_limit_col else 'float64') for t in accounts_il_cols},
        **{t: 'uint32' for t in [cond_num, 'layer_id']}
    }

    # Get the accounts frame either directly or from a file path if provided
    accounts_df = accounts_df if accounts_df is not None else get_dataframe(
        src_fp=accounts_fp,
        col_dtypes=dtypes,
        col_defaults=defaults,
        required_cols=(acc_num, policy_num, portfolio_num,),
        empty_data_error_msg='No accounts found in the source accounts (loc.) file',
        memory_map=True,
    )
<<<<<<< HEAD
    accounts_df[SOURCE_IDX['acc']] = accounts_df.index.values

=======
>>>>>>> 0712c9a5
    if not (accounts_df is not None or accounts_fp):
        raise OasisException('No accounts frame or file path provided')

    # Look for a `layer_id` column in the accounts dataframe - this column
    # will exist if the accounts file has the column - the user has the option
    # of doing this before calling the MDK. The `layer_id` column is simply
    # an enumeration of the unique (portfolio num., acc. num., policy num.)
    # combinations in the accounts file. If the column doesn't exist then
    # a custom method is called that will generate this column and set it
    # in the accounts dataframe
    if 'layer_id' not in accounts_df:
        accounts_df['layer_id'] = get_layer_ids(accounts_df, accounts_profile=accounts_profile)

<<<<<<< HEAD
    usecols = [acc_num, portfolio_num, policy_num, cond_num, 'layer_id', SOURCE_IDX['acc']] + accounts_il_cols
=======
    # Drop all columns from the accounts dataframe which are not either one of
    # portfolio num., acc. num., policy num., cond. numb., layer ID, or one of
    # the source columns for the financial terms present in the accounts file (the
    # file should contain all financial terms relating to the cond. all (# 6),
    # policy all (# 9) and policy layer (# 10) FM levels)
    usecols = [acc_num, portfolio_num, policy_num, cond_num, 'layer_id'] + accounts_il_cols
>>>>>>> 0712c9a5
    accounts_df.drop([c for c in accounts_df.columns if c not in usecols], axis=1, inplace=True)

    try:
        # Create a list of all the IL columns for the site pd (# 2) and site all (# 3)
        # levels - these columns are in the exposure file, not the accounts
        # file, and so must be sourced from the exposure dataframe
        site_pd_and_site_all_term_cols = get_fm_terms_oed_columns(fm_terms, levels=['site pd', 'site all'])

        # Check if any of these columns are missing in the exposure frame, and if so
        # set the missing columns with a default value of 0.0 in the exposure frame
        missing = set(site_pd_and_site_all_term_cols).difference(exposure_df.columns)
        if missing:
            defaults = {t: 0.0 for t in missing}
            exposure_df = get_dataframe(src_data=exposure_df, col_defaults=defaults)

        # First, merge the exposure and GUL inputs frame to augment the GUL inputs
        # frame with financial terms for level 2 (site PD) and level 3 (site all) -
        # the GUL inputs frame effectively only contains financial terms related to
        # FM level 1 (site coverage)
        gul_inputs_df = merge_dataframes(
            exposure_df[site_pd_and_site_all_term_cols + [loc_num]],
            gul_inputs_df,
            join_on=loc_num,
            how='inner'
        )
        gul_inputs_df.rename(columns={'item_id': 'gul_input_id'}, inplace=True)
        dtypes = {t: 'float32' for t in site_pd_and_site_all_term_cols}
        gul_inputs_df = set_dataframe_column_dtypes(gul_inputs_df, dtypes)

        # Construct a basic IL inputs frame by merging the combined exposure +
        # GUL inputs frame above, with the accounts frame, on portfolio no.,
        # account no. and layer ID (by default items in the GUL inputs frame
        # are set with a layer ID of 1)
        il_inputs_df = merge_dataframes(
            gul_inputs_df,
            accounts_df,
            on=[portfolio_num, acc_num, 'layer_id', cond_num],
            how='left',
            drop_duplicates=True
        )

        # Mark the exposure dataframes for deletion
        del exposure_df

        # At this point the IL inputs frame will contain essentially only
        # items for the coverage FM level, but will include multiple items
        # relating to single GUL input items (the higher layer items).

        # If the merge is empty raise an exception - this will happen usually
        # if there are no common acc. numbers between the GUL input items and
        # the accounts listed in the accounts file
        if il_inputs_df.empty:
            raise OasisException(
                'Inner merge of the GUL inputs + exposure file dataframe '
                'and the accounts file dataframe ({}) on acc. number '
                'is empty - '
                'please check that the acc. number columns in the exposure '
                'and accounts files respectively have a non-empty '
                'intersection'.format(accounts_fp)
            )

        # Drop all columns from the IL inputs dataframe which aren't one of
        # necessary columns in the GUL inputs dataframe, or one of policy num.,
        # GUL input item ID, or one of the source columns for the
        # non-coverage FM levels (site PD (# 2), site all (# 3), cond. all (# 6),
        # policy all (# 9), policy layer (# 10))
        all_noncov_level_fm_terms_cols = get_fm_terms_oed_columns(
            fm_terms, levels=list(SUPPORTED_FM_LEVELS)[1:]
        )
        usecols = (
            gul_inputs_df.columns.to_list() +
            [policy_num, 'gul_input_id'] +
<<<<<<< HEAD
            ([SOURCE_IDX['loc']] if SOURCE_IDX['loc'] in il_inputs_df else []) + 
            ([SOURCE_IDX['acc']] if SOURCE_IDX['acc'] in il_inputs_df else []) + 
            all_fm_terms_cols
=======
            all_noncov_level_fm_terms_cols
>>>>>>> 0712c9a5
        )
        il_inputs_df.drop(
            [c for c in il_inputs_df.columns if c not in usecols],
            axis=1,
            inplace=True
        )

        # Mark the GUL inputs frame for deletion - no longer needed
        del gul_inputs_df

        # The coverage FM level (site coverage, # 1) ID
        cov_level_id = SUPPORTED_FM_LEVELS['site coverage']['id']

        # Now set the IL input item IDs, and some other required columns such
        # as the level ID, and initial values for some financial terms,
        # including the calcrule ID and policy TC ID
        il_inputs_df = il_inputs_df.assign(
            level_id=cov_level_id,
            attachment=0,
            share=0,
            calcrule_id=-1,
            policytc_id=-1
        )

        # Set data types for the newer columns just added
        dtypes = {
            **{t: 'uint32' for t in ['level_id', 'calcrule_id', 'policytc_id']},
            **{t: 'float32' for t in ['attachment', 'share']}
        }
        il_inputs_df = set_dataframe_column_dtypes(il_inputs_df, dtypes)

        # Drop any items with layer IDs > 1, reset index ad order items by
        # GUL input ID.
        il_inputs_df = il_inputs_df[il_inputs_df['layer_id'] == 1]
        il_inputs_df.reset_index(drop=True, inplace=True)
        il_inputs_df.sort_values('gul_input_id', axis=0, inplace=True)

        # At this stage the IL inputs frame should only contain coverage level
        # layer 1 inputs, and the financial terms are already present from the
        # earlier merge with the exposure and GUL inputs frame - the GUL inputs
        # frame should already contain the coverage level terms

        # The list of financial terms for the sub-layer levels - the layer
        # level terms are deductible (attachment), share and limit
        terms = ['deductible', 'deductible_min', 'deductible_max', 'limit']

        # Steps to filter out any intermediate FM levels which have no
        # financial terms, and also drop all the OED columns for the terms
        # defined for these levels
        def level_has_fm_terms(level, terms):
            try:
                level_terms_cols = get_fm_terms_oed_columns(fm_terms, levels=[level], terms=terms)
                return il_inputs_df[level_terms_cols].any().any()
            except KeyError:
                return False

        intermediate_fm_levels = [
            level for level in list(SUPPORTED_FM_LEVELS)[1:-1]
            if level_has_fm_terms(level, terms)
        ]
        fm_levels_with_zero_terms = list(set(list(SUPPORTED_FM_LEVELS)[1:-1]).difference(intermediate_fm_levels))
        zero_term_cols = get_fm_terms_oed_columns(fm_terms, levels=fm_levels_with_zero_terms, terms=terms)
        il_inputs_df.drop(zero_term_cols, axis=1, inplace=True)

        # Define a list of all supported OED coverage types in the exposure
        supp_cov_types = [v['id'] for v in SUPPORTED_COVERAGE_TYPES.values()]

        # The main loop for processing the financial terms for the sub-layer
        # non-coverage levels - currently these are site pd (# 2), site all (# 3),
        # cond. all (# 6), policy all (# 9). Each level is represented by a frame
        # copy of the main IL inputs frame, which is then processed for the
        # level's financial terms and the calc. rule ID, and then appended
        # to the main IL inputs frame
        for level in intermediate_fm_levels:
            level_id = SUPPORTED_FM_LEVELS[level]['id']
            terms = [t for t in terms if fm_terms[level_id][1].get(t)]
            term_cols = get_fm_terms_oed_columns(fm_terms, level_ids=[level_id], terms=terms)
            level_df = il_inputs_df[il_inputs_df['level_id'] == cov_level_id].drop_duplicates()
            level_df['level_id'] = level_id

            agg_key = [v['field'].lower() for v in fmap[level_id]['FMAggKey'].values()]
            level_df['agg_id'] = factorize_ndarray(level_df[agg_key].values, col_idxs=range(len(agg_key)))[0]

            if level == 'cond all':
                level_df.loc[:, term_cols] = level_df.loc[:, term_cols].fillna(0)
            else:
                level_df.loc[:, term_cols] = level_df.loc[:, term_cols].fillna(method='ffill')
                level_df.loc[:, term_cols] = level_df.loc[:, term_cols].fillna(0)

            level_df.loc[:, terms] = level_df.loc[:, term_cols].values

            level_df['deductible'] = np.where(
                level_df['coverage_type_id'].isin((profile[level_id][1].get('deductible') or {}).get('CoverageTypeID') or supp_cov_types),
                level_df['deductible'],
                0
            )
            level_df['deductible'] = np.where(
                (level_df['deductible'] == 0) | (level_df['deductible'] >= 1),
                level_df['deductible'],
                level_df['tiv'] * level_df['deductible']
            )

            level_df['limit'] = np.where(
                level_df['coverage_type_id'].isin((profile[level_id][1].get('limit') or {}).get('CoverageTypeID') or supp_cov_types),
                level_df['limit'],
                0
            )
            level_df['limit'] = np.where(
                (level_df['limit'] == 0) | (level_df['limit'] >= 1),
                level_df['limit'],
                level_df['tiv'] * level_df['limit']
            )

            il_inputs_df = pd.concat([il_inputs_df, level_df], sort=True, ignore_index=True)
            il_inputs_df.drop(term_cols, axis=1, inplace=True)

        # Resequence the item IDs, as the earlier repeated concatenation of
        # the intermediate level frames may have produced a non-sequential index
        il_inputs_df['item_id'] = il_inputs_df.index + 1

        # Process the layer FM level (policy layer, # 10) inputs separately - we
        # start with merging the coverage level layer 1 items with the accounts
        # dataframe to create a separate layer level frame, on which further
        # processing is done
        cov_level_layer1_df = il_inputs_df[il_inputs_df['level_id'] == cov_level_id]
        layer_df = merge_dataframes(
            cov_level_layer1_df,
            accounts_df,
            on=[portfolio_num, acc_num],
            how='inner'
        )

        # Remove the source columns for all non-layer FM levels - this includes the
        # site pd (# 2), site all (# 3), cond. all (# 6), policy all (# 9) FM levels
        cond_all_and_pol_all_term_cols = get_fm_terms_oed_columns(fm_terms, levels=['cond all', 'policy all'])
        layer_df.drop(
            [c for c in layer_df.columns if c in site_pd_and_site_all_term_cols + cond_all_and_pol_all_term_cols],
            axis=1, inplace=True
        )

        # The layer FM level (policy layer, # 10) ID
        layer_level_id = SUPPORTED_FM_LEVELS['policy layer']['id']

        # Set the layer level, layer IDs and agg. IDs
        layer_df['level_id'] = layer_level_id
        agg_key = [v['field'].lower() for v in fmap[layer_level_id]['FMAggKey'].values()]
        layer_df['agg_id'] = factorize_ndarray(layer_df[agg_key].values, col_idxs=range(len(agg_key)))[0]

        # The layer level financial terms
        terms = ['deductible', 'limit', 'share']

        # Process the financial terms for the layer level
        term_cols = get_fm_terms_oed_columns(fm_terms, levels=['policy layer'], terms=terms)
        layer_df.loc[:, term_cols] = layer_df.loc[:, term_cols].where(layer_df.notnull(), 0.0).values
        layer_df.loc[:, terms] = layer_df.loc[:, term_cols].values
        layer_df['limit'] = layer_df['limit'].where(layer_df['limit'] != 0, 9999999999)
        layer_df['attachment'] = layer_df['deductible']
        layer_df['share'] = layer_df['share'].where(layer_df['share'] != 0, 1.0)

        # Join the IL inputs and layer level frames, and set layer ID, level ID
        # and IL item IDs
        il_inputs_df = pd.concat([il_inputs_df, layer_df], sort=True, ignore_index=True)
        il_inputs_df.drop(term_cols, axis=1, inplace=True)

        del layer_df

        # Resequence the level IDs and item IDs, but also store the "original"
        # FM level IDs (before the resequencing)
        il_inputs_df['orig_level_id'] = il_inputs_df['level_id']
        il_inputs_df['level_id'] = factorize_ndarray(il_inputs_df[['level_id']].values, col_idxs=[0])[0]
        il_inputs_df['item_id'] = il_inputs_df.index + 1

        # Set the calc. rule IDs
        calc_rules = get_calc_rules().drop(['desc'], axis=1)
        calc_rules['id_key'] = calc_rules['id_key'].apply(eval)

        terms = ['deductible', 'deductible_min', 'deductible_max', 'limit', 'share', 'attachment']
        terms_indicators = ['{}_gt_0'.format(t) for t in terms]
        types_and_codes = ['deductible_type', 'deductible_code', 'limit_type', 'limit_code']

        il_inputs_calc_rules_df = il_inputs_df.loc[:, ['item_id'] + terms + terms_indicators + types_and_codes + ['calcrule_id']]
        il_inputs_calc_rules_df.loc[:, terms_indicators] = np.where(il_inputs_calc_rules_df[terms] > 0, 1, 0)
        il_inputs_calc_rules_df.loc[:, types_and_codes] = 0
        il_inputs_calc_rules_df['id_key'] = [t for t in fast_zip_arrays(*il_inputs_calc_rules_df[terms_indicators + types_and_codes].transpose().values)]
        il_inputs_calc_rules_df = merge_dataframes(il_inputs_calc_rules_df, calc_rules, how='left', on='id_key')
        il_inputs_df['calcrule_id'] = il_inputs_calc_rules_df['calcrule_id']

        del il_inputs_calc_rules_df

        dtypes = {
            **{t: 'uint32' for t in [cond_num, 'agg_id', 'item_id', 'layer_id', 'level_id', 'orig_level_id', 'calcrule_id']},
            **{t: 'float32' for t in [_t for _t in terms if _t != 'limit'] + ['attachment', 'deductible_min', 'deductible_max']},
            **{'limit': 'float64'}
        }
        il_inputs_df = set_dataframe_column_dtypes(il_inputs_df, dtypes)

    except (AttributeError, KeyError, IndexError, TypeError, ValueError) as e:
        raise OasisException from e

    return il_inputs_df, accounts_df


@oasis_log
def write_fm_policytc_file(il_inputs_df, fm_policytc_fp, chunksize=100000):
    """
    Writes an FM policy T & C file.

    :param il_inputs_df: IL inputs dataframe
    :type il_inputs_df: pandas.DataFrame

    :param fm_policytc_fp: FM policy TC file path
    :type fm_policytc_fp: str

    :return: FM policy TC file path
    :rtype: str
    """
    try:
        cols = ['layer_id', 'level_id', 'agg_id', 'calcrule_id', 'limit', 'deductible', 'deductible_min', 'deductible_max', 'attachment', 'share']
        fm_policytc_df = il_inputs_df[cols].drop_duplicates()
        fm_policytc_df = fm_policytc_df[
            (fm_policytc_df['layer_id'] == 1) |
            (fm_policytc_df['level_id'] == fm_policytc_df['level_id'].max())
        ]
        fm_policytc_df['policytc_id'] = factorize_ndarray(fm_policytc_df[cols[3:]].values, col_idxs=range(len(cols[3:])))[0]

        fm_policytc_df[cols[:3] + ['policytc_id']].to_csv(
            path_or_buf=fm_policytc_fp,
            encoding='utf-8',
            mode=('w' if os.path.exists(fm_policytc_fp) else 'a'),
            chunksize=chunksize,
            index=False
        )
    except (IOError, OSError) as e:
        raise OasisException from e

    return fm_policytc_fp


@oasis_log
def write_fm_profile_file(il_inputs_df, fm_profile_fp, chunksize=100000):
    """
    Writes an FM profile file.

    :param il_inputs_df: IL inputs dataframe
    :type il_inputs_df: pandas.DataFrame

    :param fm_profile_fp: FM profile file path
    :type fm_profile_fp: str

    :return: FM profile file path
    :rtype: str
    """
    try:
        cols = ['policytc_id', 'calcrule_id', 'deductible', 'deductible_min', 'deductible_max', 'attachment', 'limit', 'share']
        fm_profile_df = il_inputs_df[cols].drop_duplicates()

        fm_profile_df['policytc_id'] = factorize_ndarray(fm_profile_df[cols].values, col_idxs=range(len(cols)))[0]

        fm_profile_df.rename(
            columns={
                'deductible': 'deductible1',
                'deductible_min': 'deductible2',
                'deductible_max': 'deductible3',
                'attachment': 'attachment1',
                'limit': 'limit1',
                'share': 'share1'
            },
            inplace=True
        )

        fm_profile_df = fm_profile_df.assign(share2=0.0, share3=0.0)

        fm_profile_df[fm_profile_df.columns].to_csv(
            path_or_buf=fm_profile_fp,
            encoding='utf-8',
            mode=('w' if os.path.exists(fm_profile_fp) else 'a'),
            chunksize=chunksize,
            index=False
        )
    except (IOError, OSError) as e:
        raise OasisException from e

    return fm_profile_fp


@oasis_log
def write_fm_programme_file(il_inputs_df, fm_programme_fp, chunksize=100000):
    """
    Writes an FM programme file.

    :param il_inputs_df: IL inputs dataframe
    :type il_inputs_df: pandas.DataFrame

    :param fm_programme_fp: FM programme file path
    :type fm_programme_fp: str

    :return: FM programme file path
    :rtype: str
    """
    try:
        fm_programme_df = pd.concat(
            [
                il_inputs_df[il_inputs_df['level_id'] == il_inputs_df['level_id'].min()][['agg_id']].assign(level_id=0),
                il_inputs_df[['level_id', 'agg_id']]
            ]
        ).reset_index(drop=True)

        min_level, max_level = 0, fm_programme_df['level_id'].max()

        fm_programme_df = pd.DataFrame(
            {
                'from_agg_id': fm_programme_df[fm_programme_df['level_id'] < max_level]['agg_id'],
                'level_id': fm_programme_df[fm_programme_df['level_id'] > min_level]['level_id'].reset_index(drop=True),
                'to_agg_id': fm_programme_df[fm_programme_df['level_id'] > min_level]['agg_id'].reset_index(drop=True)
            },
        ).dropna(axis=0).drop_duplicates()

        dtypes = {t: 'uint32' for t in fm_programme_df.columns}
        fm_programme_df = set_dataframe_column_dtypes(fm_programme_df, dtypes)

        fm_programme_df.to_csv(
            path_or_buf=fm_programme_fp,
            encoding='utf-8',
            mode=('w' if os.path.exists(fm_programme_fp) else 'a'),
            chunksize=chunksize,
            index=False
        )
    except (IOError, OSError) as e:
        raise OasisException from e

    return fm_programme_fp


@oasis_log
def write_fm_xref_file(il_inputs_df, fm_xref_fp, chunksize=100000):
    """
    Writes an FM xref file.

    :param il_inputs_df: IL inputs dataframe
    :type il_inputs_df: pandas.DataFrame

    :param fm_xref_fp: FM xref file path
    :type fm_xref_fp: str

    :return: FM xref file path
    :rtype: str
    """
    try:
        cov_level_layers_df = il_inputs_df[il_inputs_df['level_id'] == il_inputs_df['level_id'].max()]
        pd.DataFrame(
            {
                'output': factorize_ndarray(cov_level_layers_df[['gul_input_id', 'layer_id']].values, col_idxs=range(2))[0],
                'agg_id': cov_level_layers_df['gul_input_id'],
                'layer_id': cov_level_layers_df['layer_id']
            }
        ).drop_duplicates().to_csv(
            path_or_buf=fm_xref_fp,
            encoding='utf-8',
            mode=('w' if os.path.exists(fm_xref_fp) else 'a'),
            chunksize=chunksize,
            index=False
        )
    except (IOError, OSError) as e:
        raise OasisException from e

    return fm_xref_fp


@oasis_log
def write_il_input_files(
    il_inputs_df,
    target_dir,
    oasis_files_prefixes=copy.deepcopy(OASIS_FILES_PREFIXES['il'])
):
    """
    Writes standard Oasis IL input files to a target directory using a
    pre-generated dataframe of IL inputs dataframe. The files written are
    ::

        fm_policytc.csv
        fm_profile.csv
        fm_programme.csv
        fm_xref.csv

    :param il_inputs_df: IL inputs dataframe
    :type exposure_df: pandas.DataFrame

    :param target_dir: Target directory in which to write the files
    :type target_dir: str

    :param oasis_files_prefixes: Oasis IL input file name prefixes
    :param oasis_files_prefixes: dict

    :return: IL input files dict
    :rtype: dict
    """
    # Clean the target directory path
    target_dir = as_path(target_dir, 'Target IL input files directory', is_dir=True, preexists=False)

    # Set chunk size for writing the CSV files - default is the minimum of 100K
    # or the IL inputs frame size
    chunksize = min(2 * 10**5, len(il_inputs_df))

    # A dict of IL input file names and file paths
    il_input_files = {
        fn: os.path.join(target_dir, '{}.csv'.format(oasis_files_prefixes[fn])) for fn in oasis_files_prefixes
    }

    # IL input file writers have the same filename prefixes as the input files
    # and we use this property to dynamically retrieve the methods from this
    # module
    this_module = sys.modules[__name__]
    cpu_count = get_num_cpus()

    # If the IL inputs size doesn't exceed the chunk size, or there are
    # sufficient physical CPUs to cover the number of input files to be written,
    # then use multiple threads to write the files, otherwise write them
    # serially
    if len(il_inputs_df) <= chunksize or cpu_count >= len(il_input_files):
        tasks = (
            Task(
                getattr(this_module, 'write_{}_file'.format(fn)),
                args=(il_inputs_df.copy(deep=True), il_input_files[fn], chunksize,),
                key=fn
            )
            for fn in il_input_files
        )
        num_ps = min(len(il_input_files), cpu_count)
        for _, _ in multithread(tasks, pool_size=num_ps):
            pass
    else:
        for fn, fp in il_input_files.items():
            getattr(this_module, 'write_{}_file'.format(fn))(il_inputs_df, fp, chunksize)

    return il_input_files<|MERGE_RESOLUTION|>--- conflicted
+++ resolved
@@ -43,12 +43,9 @@
     get_default_exposure_profile,
     get_default_fm_aggregation_profile,
     OASIS_FILES_PREFIXES,
-<<<<<<< HEAD
     SOURCE_IDX,
-=======
     SUPPORTED_COVERAGE_TYPES,
     SUPPORTED_FM_LEVELS,
->>>>>>> 0712c9a5
 )
 from ..utils.exceptions import OasisException
 from ..utils.log import oasis_log
@@ -213,11 +210,8 @@
         empty_data_error_msg='No accounts found in the source accounts (loc.) file',
         memory_map=True,
     )
-<<<<<<< HEAD
     accounts_df[SOURCE_IDX['acc']] = accounts_df.index.values
 
-=======
->>>>>>> 0712c9a5
     if not (accounts_df is not None or accounts_fp):
         raise OasisException('No accounts frame or file path provided')
 
@@ -231,16 +225,12 @@
     if 'layer_id' not in accounts_df:
         accounts_df['layer_id'] = get_layer_ids(accounts_df, accounts_profile=accounts_profile)
 
-<<<<<<< HEAD
-    usecols = [acc_num, portfolio_num, policy_num, cond_num, 'layer_id', SOURCE_IDX['acc']] + accounts_il_cols
-=======
     # Drop all columns from the accounts dataframe which are not either one of
     # portfolio num., acc. num., policy num., cond. numb., layer ID, or one of
     # the source columns for the financial terms present in the accounts file (the
     # file should contain all financial terms relating to the cond. all (# 6),
     # policy all (# 9) and policy layer (# 10) FM levels)
-    usecols = [acc_num, portfolio_num, policy_num, cond_num, 'layer_id'] + accounts_il_cols
->>>>>>> 0712c9a5
+    usecols = [acc_num, portfolio_num, policy_num, cond_num, 'layer_id', SOURCE_IDX['acc']] + accounts_il_cols
     accounts_df.drop([c for c in accounts_df.columns if c not in usecols], axis=1, inplace=True)
 
     try:
@@ -313,13 +303,9 @@
         usecols = (
             gul_inputs_df.columns.to_list() +
             [policy_num, 'gul_input_id'] +
-<<<<<<< HEAD
             ([SOURCE_IDX['loc']] if SOURCE_IDX['loc'] in il_inputs_df else []) + 
             ([SOURCE_IDX['acc']] if SOURCE_IDX['acc'] in il_inputs_df else []) + 
-            all_fm_terms_cols
-=======
             all_noncov_level_fm_terms_cols
->>>>>>> 0712c9a5
         )
         il_inputs_df.drop(
             [c for c in il_inputs_df.columns if c not in usecols],
