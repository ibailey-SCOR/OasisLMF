-r ./requirements-package.in

configparser==3.5.0
coverage
discover
flake8
<<<<<<< HEAD
pytest
pytest-ignore-flaky
mock
tox
=======
freezegun
future
>>>>>>> c04dc73e
hypothesis
mock
pip-tools==2.0.2
pytest
pytest-cov
responses
Sphinx
tox<|MERGE_RESOLUTION|>--- conflicted
+++ resolved
@@ -4,20 +4,15 @@
 coverage
 discover
 flake8
-<<<<<<< HEAD
-pytest
-pytest-ignore-flaky
-mock
-tox
-=======
 freezegun
 future
->>>>>>> c04dc73e
 hypothesis
 mock
 pip-tools==2.0.2
 pytest
 pytest-cov
+pytest-ignore-flaky
+mock
 responses
 Sphinx
 tox