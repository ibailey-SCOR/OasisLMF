--- conflicted
+++ resolved
@@ -20,11 +20,4 @@
 responses
 Sphinx
 tabulate
-<<<<<<< HEAD
-tox
-=======
-tox
-
-
-
->>>>>>> 1db6ca0c
+tox